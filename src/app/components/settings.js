define([
  'lodash',
  'crypto',
],
function (_, crypto) {
  "use strict";

  return function Settings (options) {
    /**
     * To add a setting, you MUST define a default. Also,
     * THESE ARE ONLY DEFAULTS.
     * They are overridden by config.js in the root directory
     * @type {Object}
     */
    var defaults = {
      datasources                   : {},
      window_title_prefix           : 'Grafana - ',
<<<<<<< HEAD
      panels                        : ['graph', 'text', 'stats'],
=======
      panels                        : {
        'graph': { path: 'panels/graph' },
        'text': { path: 'panels/text' }
      },
>>>>>>> 61f6bd2c
      plugins                       : {},
      default_route                 : '/dashboard/file/default.json',
      playlist_timespan             : "1m",
      unsaved_changes_warning       : true,
      search                        : { max_results: 100 },
      admin                         : {}
    };

    // This initializes a new hash on purpose, to avoid adding parameters to
    // config.js without providing sane defaults
    var settings = {};
    _.each(defaults, function(value, key) {
      settings[key] = typeof options[key] !== 'undefined' ? options[key]  : defaults[key];
    });

    var parseBasicAuth = function(datasource) {
      var passwordEnd = datasource.url.indexOf('@');
      if (passwordEnd > 0) {
        var userStart = datasource.url.indexOf('//') + 2;
        var userAndPassword = datasource.url.substring(userStart, passwordEnd);
        var bytes = crypto.charenc.Binary.stringToBytes(userAndPassword);
        datasource.basicAuth = crypto.util.bytesToBase64(bytes);

        var urlHead = datasource.url.substring(0, userStart);
        datasource.url = urlHead + datasource.url.substring(passwordEnd + 1);
      }

      return datasource;
    };

    var parseMultipleHosts = function(datasource) {
      datasource.urls = _.map(datasource.url.split(","), function (url) { return url.trim(); });
      return datasource;
    };

    // backward compatible with old config
    if (options.graphiteUrl) {
      settings.datasources.graphite = {
        type: 'graphite',
        url: options.graphiteUrl,
        default: true
      };
    }

    if (options.elasticsearch) {
      settings.datasources.elasticsearch = {
        type: 'elasticsearch',
        url: options.elasticsearch,
        index: options.grafana_index,
        grafanaDB: true
      };
    }

    _.each(settings.datasources, function(datasource, key) {
      datasource.name = key;
      if (datasource.url) { parseBasicAuth(datasource); }
      if (datasource.type === 'influxdb') { parseMultipleHosts(datasource); }
    });

    if (settings.plugins.panels) {
      _.extend(settings.panels, settings.plugins.panels);
    }

    if (!settings.plugins.dependencies) {
      settings.plugins.dependencies = [];
    }

    return settings;
  };
});<|MERGE_RESOLUTION|>--- conflicted
+++ resolved
@@ -15,14 +15,10 @@
     var defaults = {
       datasources                   : {},
       window_title_prefix           : 'Grafana - ',
-<<<<<<< HEAD
-      panels                        : ['graph', 'text', 'stats'],
-=======
       panels                        : {
         'graph': { path: 'panels/graph' },
         'text': { path: 'panels/text' }
       },
->>>>>>> 61f6bd2c
       plugins                       : {},
       default_route                 : '/dashboard/file/default.json',
       playlist_timespan             : "1m",
