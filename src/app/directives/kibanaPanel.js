define([
  'angular'
],
function (angular) {
  'use strict';

  angular
    .module('kibana.directives')
    .directive('kibanaPanel', function($compile) {
      var container = '<div class="panelCont"></div>';

      var editorTemplate =

        '<div class="row-fluid panel-extra"><div class="panel-extra-container">' +

          '<span class="extra row-button" ng-show="panel.editable != false">' +
            '<span ng-click="remove_panel_from_row(row,panel)" class="pointer">'+
            '<i class="icon-remove pointer" bs-tooltip="\'Remove\'"></i></span>'+
          '</span>' +

          '<span class="extra row-button" ng-hide="panel.draggable == false">' +
            '<span class="pointer" bs-tooltip="\'Drag here to move\'"' +
            'data-drag=true data-jqyoui-options="{revert: \'invalid\',helper:\'clone\'}"'+
            ' jqyoui-draggable="'+
            '{'+
              'animate:false,'+
              'mutate:false,'+
              'index:{{$index}},'+
              'onStart:\'panelMoveStart\','+
              'onStop:\'panelMoveStop\''+
              '}"  ng-model="row.panels"><i class="icon-move"></i></span>'+
          '</span>' +
          '<span class="extra row-button" ng-show="panel.draggable == false">' +
            '<span class="row-text">{{panel.type}}</span>'+
          '</span>' +

<<<<<<< HEAD
=======
          '<span class="row-button extra" ng-show="panel.editable != false">' +
            '<span config-modal class="pointer">'+
            '<i class="icon-cog pointer" bs-tooltip="\'Configure\'"></i></span>'+
          '</span>' +

>>>>>>> 83021709
          '<span ng-repeat="task in panelMeta.modals" class="row-button extra" ng-show="task.show">' +
            '<span bs-modal="task.partial" class="pointer"><i ' +
              'bs-tooltip="task.description" ng-class="task.icon" class="pointer"></i></span>'+
          '</span>' +

          '<span class="row-button extra" ng-show="panelMeta.loading == true">' +
            '<span>'+
              '<i class="icon-spinner icon-spin icon-large"></i>' +
            '</span>'+
          '</span>' +

          '<span class="row-button row-text panel-title pointer" ng-show="panel.title" ng-click="openConfigureModal($event)">' +
            '{{panel.title}}' +
          '</span>'+

        '</div></div>';
      return {
        restrict: 'E',
        link: function($scope, elem, attr) {
          // once we have the template, scan it for controllers and
          // load the module.js if we have any
          var newScope = $scope.$new();

          // compile the module and uncloack. We're done
          function loadModule($module) {
            $module.appendTo(elem);
            elem.wrap(container);
            /* jshint indent:false */
            $compile(elem.contents())(newScope);
            elem.removeClass("ng-cloak");
          }

          newScope.$on('$destroy',function(){
            elem.unbind();
            elem.remove();
          });

          $scope.$watch(attr.type, function (name) {
            elem.addClass("ng-cloak");
            // load the panels module file, then render it in the dom.
            var nameAsPath = name.replace(".", "/");
            $scope.require([
              'jquery',
              'text!panels/'+nameAsPath+'/module.html',
              'text!panels/'+nameAsPath+'/editor.html'
            ], function ($, moduleTemplate) {
              var $module = $(moduleTemplate);
              // top level controllers
              var $controllers = $module.filter('ngcontroller, [ng-controller], .ng-controller');
              // add child controllers
              $controllers = $controllers.add($module.find('ngcontroller, [ng-controller], .ng-controller'));

              if ($controllers.length) {
                $controllers.first().prepend(editorTemplate);
                $scope.require([
                  'panels/'+nameAsPath+'/module'
                ], function() {
                  loadModule($module);
                });
              } else {
                loadModule($module);
              }
            });
          });
        }
      };
    });

});<|MERGE_RESOLUTION|>--- conflicted
+++ resolved
@@ -34,14 +34,11 @@
             '<span class="row-text">{{panel.type}}</span>'+
           '</span>' +
 
-<<<<<<< HEAD
-=======
-          '<span class="row-button extra" ng-show="panel.editable != false">' +
+	  '<span class="row-button extra" ng-show="panel.editable != false">' +
             '<span config-modal class="pointer">'+
             '<i class="icon-cog pointer" bs-tooltip="\'Configure\'"></i></span>'+
           '</span>' +
 
->>>>>>> 83021709
           '<span ng-repeat="task in panelMeta.modals" class="row-button extra" ng-show="task.show">' +
             '<span bs-modal="task.partial" class="pointer"><i ' +
               'bs-tooltip="task.description" ng-class="task.icon" class="pointer"></i></span>'+
