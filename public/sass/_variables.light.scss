--- conflicted
+++ resolved
@@ -102,10 +102,6 @@
 $panel-header-hover-bg:       $gray-6;
 $panel-header-menu-hover-bg:  $gray-4;
 
-// Row
-// -------------------------
-$row-menu-bg: $body-bg;
-
 $divider-border-color:	      $gray-2;
 
 // Graphite Target Editor
@@ -215,11 +211,6 @@
 $dropdownLinkBackgroundActive:  $gray-6;
 $dropdownLinkBackgroundHover:   $gray-6;
 
-<<<<<<< HEAD
-$dropdown-link-color: $gray-3;
-
-=======
->>>>>>> ebcbcdc2
 // COMPONENT VARIABLES
 // --------------------------------------------------
 
