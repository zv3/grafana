import { map as _map } from 'lodash';
<<<<<<< HEAD
import { Observable, of } from 'rxjs';
import { catchError, map, mapTo } from 'rxjs/operators';
import { getBackendSrv, DataSourceWithBackend, frameToMetricFindValue } from '@grafana/runtime';
import {
  AnnotationEvent,
  DataQueryRequest,
  DataSourceInstanceSettings,
  ScopedVars,
  DataQueryResponse,
  MetricFindValue,
} from '@grafana/data';
import ResponseParser from './response_parser';
import { MySqlQueryForInterpolation, MySqlOptions, MySqlQuery } from './types';
import { getTemplateSrv, TemplateSrv } from 'app/features/templating/template_srv';
import { getSearchFilterScopedVar } from '../../../features/variables/utils';
import { quoteLiteral, buildQuery } from './sql';

export class MySqlDatasource extends DataSourceWithBackend<MySqlQuery, MySqlOptions> {
  id: any;
  name: any;
  responseParser: ResponseParser;
  interval: string;

  constructor(
    instanceSettings: DataSourceInstanceSettings<MySqlOptions>,
    private readonly templateSrv: TemplateSrv = getTemplateSrv()
=======
import { of } from 'rxjs';
import { catchError, map, mapTo } from 'rxjs/operators';
import { getBackendSrv, DataSourceWithBackend, FetchResponse, BackendDataSourceResponse } from '@grafana/runtime';
import { DataSourceInstanceSettings, ScopedVars, MetricFindValue, AnnotationEvent } from '@grafana/data';
import MySQLQueryModel from 'app/plugins/datasource/mysql/mysql_query_model';
import ResponseParser from './response_parser';
import { MysqlQueryForInterpolation, MySQLOptions, MySQLQuery } from './types';
import { getTemplateSrv, TemplateSrv } from 'app/features/templating/template_srv';
import { getSearchFilterScopedVar } from '../../../features/variables/utils';
import { getTimeSrv, TimeSrv } from 'app/features/dashboard/services/TimeSrv';

export class MysqlDatasource extends DataSourceWithBackend<MySQLQuery, MySQLOptions> {
  id: any;
  name: any;
  responseParser: ResponseParser;
  queryModel: MySQLQueryModel;
  interval: string;

  constructor(
    instanceSettings: DataSourceInstanceSettings<MySQLOptions>,
    private readonly templateSrv: TemplateSrv = getTemplateSrv(),
    private readonly timeSrv: TimeSrv = getTimeSrv()
>>>>>>> 2a98ac1a
  ) {
    super(instanceSettings);
    this.name = instanceSettings.name;
    this.id = instanceSettings.id;
    this.responseParser = new ResponseParser();
<<<<<<< HEAD
    const settingsData = instanceSettings.jsonData || ({} as MySqlOptions);
=======
    this.queryModel = new MySQLQueryModel({});
    const settingsData = instanceSettings.jsonData || ({} as MySQLOptions);
>>>>>>> 2a98ac1a
    this.interval = settingsData.timeInterval || '1m';
  }

  interpolateVariable = (value: string | string[] | number, variable: any) => {
    if (typeof value === 'string') {
      if (variable.multi || variable.includeAll) {
        return quoteLiteral(value);
      } else {
        return value;
      }
    }

    if (typeof value === 'number') {
      return value;
    }

    const quotedValues = _map(value, (v: any) => {
      return quoteLiteral(v);
    });
    return quotedValues.join(',');
  };

  interpolateVariablesInQueries(
    queries: MySqlQueryForInterpolation[],
    scopedVars: ScopedVars
  ): MySqlQueryForInterpolation[] {
    let expandedQueries = queries;
    if (queries && queries.length > 0) {
      expandedQueries = queries.map((query) => {
        const expandedQuery = {
          ...query,
          datasource: this.name,
          rawSql: this.templateSrv.replace(query.rawSql, scopedVars, this.interpolateVariable),
          rawQuery: true,
        };
        return expandedQuery;
      });
    }
    return expandedQueries;
  }

<<<<<<< HEAD
  filterQuery(query: MySqlQuery): boolean {
    return !query.hide;
  }

  applyTemplateVariables(target: MySqlQuery, scopedVars: ScopedVars): Record<string, any> {
    // new query with no table set yet
    let rawSql = target.rawSql || '';
    if (rawSql.length === 0) {
      if ('table' in target) {
        rawSql = buildQuery(target);
      }
    } else if (this.interpolateVariable != null) {
      rawSql = this.templateSrv.replace(rawSql, scopedVars, interpolateQueryStr);
=======
  filterQuery(query: MySQLQuery): boolean {
    if (query.hide) {
      return false;
>>>>>>> 2a98ac1a
    }
    return true;
  }

<<<<<<< HEAD
    return {
      refId: target.refId,
      datasourceId: this.id,
      rawSql: rawSql,
      format: target.format,
    };
  }

  query(request: DataQueryRequest<MySqlQuery>): Observable<DataQueryResponse> {
    return super.query(request);
  }

  annotationQuery(options: any): Promise<AnnotationEvent[]> {
=======
  applyTemplateVariables(target: MySQLQuery, scopedVars: ScopedVars): Record<string, any> {
    const queryModel = new MySQLQueryModel(target, this.templateSrv, scopedVars);
    return {
      refId: target.refId,
      datasourceId: this.id,
      rawSql: queryModel.render(this.interpolateVariable as any),
      format: target.format,
    };
  }

  async annotationQuery(options: any): Promise<AnnotationEvent[]> {
>>>>>>> 2a98ac1a
    if (!options.annotation.rawQuery) {
      throw new Error('Query missing in annotation definition');
    }

    const query = {
      refId: options.annotation.name,
      datasourceId: this.id,
      rawSql: this.templateSrv.replace(options.annotation.rawQuery, options.scopedVars, this.interpolateVariable),
      format: 'table',
    };

    return getBackendSrv()
      .fetch<BackendDataSourceResponse>({
        url: '/api/ds/query',
        method: 'POST',
        data: {
          from: options.range.from.valueOf().toString(),
          to: options.range.to.valueOf().toString(),
          queries: [query],
        },
        requestId: options.annotation.name,
      })
      .pipe(
        map(
          async (res: FetchResponse<BackendDataSourceResponse>) =>
            await this.responseParser.transformAnnotationResponse(options, res.data)
        )
      )
      .toPromise();
  }

<<<<<<< HEAD
  async metricFindQuery(query: string, optionalOptions: any): Promise<MetricFindValue[]> {
=======
  metricFindQuery(query: string, optionalOptions: any): Promise<MetricFindValue[]> {
>>>>>>> 2a98ac1a
    let refId = 'tempvar';
    if (optionalOptions && optionalOptions.variable && optionalOptions.variable.name) {
      refId = optionalOptions.variable.name;
    }

    const rawSql = this.templateSrv.replace(
      query,
      getSearchFilterScopedVar({ query, wildcardChar: '%', options: optionalOptions }),
      this.interpolateVariable
    );

    const interpolatedQuery = {
      refId: refId,
      datasourceId: this.id,
      rawSql,
      format: 'table',
    };

<<<<<<< HEAD
    const rsp = await super
      .query({
        ...optionalOptions, // includes 'range'
        targets: [interpolatedQuery],
      } as DataQueryRequest)
=======
    const range = this.timeSrv.timeRange();

    return getBackendSrv()
      .fetch<BackendDataSourceResponse>({
        url: '/api/ds/query',
        method: 'POST',
        data: {
          from: range.from.valueOf().toString(),
          to: range.to.valueOf().toString(),
          queries: [interpolatedQuery],
        },
        requestId: refId,
      })
      .pipe(
        map((rsp) => {
          return this.responseParser.transformMetricFindResponse(rsp);
        })
      )
>>>>>>> 2a98ac1a
      .toPromise();
    if (rsp.data?.length) {
      return frameToMetricFindValue(rsp.data[0]);
    }
    return [];
  }

<<<<<<< HEAD
  async testDatasource() {
    await getBackendSrv()
=======
  testDatasource(): Promise<any> {
    return getBackendSrv()
>>>>>>> 2a98ac1a
      .fetch({
        url: '/api/ds/query',
        method: 'POST',
        data: {
          from: '5m',
          to: 'now',
          queries: [
            {
              refId: 'A',
              intervalMs: 1,
              maxDataPoints: 1,
              datasourceId: this.id,
              rawSql: 'SELECT 1',
              format: 'table',
            },
          ],
        },
      })
      .pipe(
        mapTo({ status: 'success', message: 'Database Connection OK' }),
        catchError((err) => {
          console.error(err);
          if (err.data && err.data.message) {
            return of({ status: 'error', message: err.data.message });
          } else {
            return of({ status: 'error', message: err.status });
          }
        })
      )
      .toPromise();
  }

  targetContainsTemplate(target: any) {
    let rawSql = '';

    if ((target.rawSql || '').length > 0) {
      rawSql = target.rawSql;
    } else {
<<<<<<< HEAD
      rawSql = buildQuery(target);
=======
      const query = new MySQLQueryModel(target);
      rawSql = query.buildQuery();
>>>>>>> 2a98ac1a
    }

    rawSql = rawSql.replace('$__', '');

    return this.templateSrv.variableExists(rawSql);
  }
}

const interpolateQueryStr = (
  value: string,
  variable: { multi: any; includeAll: any },
  defaultFormatFn: any
): string => {
  // if no multi or include all do not regexEscape
  if (!variable.multi && !variable.includeAll) {
    return quoteLiteral(value);
  }

  if (typeof value === 'string') {
    return quoteLiteral(value);
  }

  const escapedValues = _map(value, quoteLiteral);
  return escapedValues.join(',');
};<|MERGE_RESOLUTION|>--- conflicted
+++ resolved
@@ -1,5 +1,4 @@
 import { map as _map } from 'lodash';
-<<<<<<< HEAD
 import { Observable, of } from 'rxjs';
 import { catchError, map, mapTo } from 'rxjs/operators';
 import { getBackendSrv, DataSourceWithBackend, frameToMetricFindValue } from '@grafana/runtime';
@@ -26,41 +25,12 @@
   constructor(
     instanceSettings: DataSourceInstanceSettings<MySqlOptions>,
     private readonly templateSrv: TemplateSrv = getTemplateSrv()
-=======
-import { of } from 'rxjs';
-import { catchError, map, mapTo } from 'rxjs/operators';
-import { getBackendSrv, DataSourceWithBackend, FetchResponse, BackendDataSourceResponse } from '@grafana/runtime';
-import { DataSourceInstanceSettings, ScopedVars, MetricFindValue, AnnotationEvent } from '@grafana/data';
-import MySQLQueryModel from 'app/plugins/datasource/mysql/mysql_query_model';
-import ResponseParser from './response_parser';
-import { MysqlQueryForInterpolation, MySQLOptions, MySQLQuery } from './types';
-import { getTemplateSrv, TemplateSrv } from 'app/features/templating/template_srv';
-import { getSearchFilterScopedVar } from '../../../features/variables/utils';
-import { getTimeSrv, TimeSrv } from 'app/features/dashboard/services/TimeSrv';
-
-export class MysqlDatasource extends DataSourceWithBackend<MySQLQuery, MySQLOptions> {
-  id: any;
-  name: any;
-  responseParser: ResponseParser;
-  queryModel: MySQLQueryModel;
-  interval: string;
-
-  constructor(
-    instanceSettings: DataSourceInstanceSettings<MySQLOptions>,
-    private readonly templateSrv: TemplateSrv = getTemplateSrv(),
-    private readonly timeSrv: TimeSrv = getTimeSrv()
->>>>>>> 2a98ac1a
   ) {
     super(instanceSettings);
     this.name = instanceSettings.name;
     this.id = instanceSettings.id;
     this.responseParser = new ResponseParser();
-<<<<<<< HEAD
     const settingsData = instanceSettings.jsonData || ({} as MySqlOptions);
-=======
-    this.queryModel = new MySQLQueryModel({});
-    const settingsData = instanceSettings.jsonData || ({} as MySQLOptions);
->>>>>>> 2a98ac1a
     this.interval = settingsData.timeInterval || '1m';
   }
 
@@ -102,7 +72,6 @@
     return expandedQueries;
   }
 
-<<<<<<< HEAD
   filterQuery(query: MySqlQuery): boolean {
     return !query.hide;
   }
@@ -116,16 +85,8 @@
       }
     } else if (this.interpolateVariable != null) {
       rawSql = this.templateSrv.replace(rawSql, scopedVars, interpolateQueryStr);
-=======
-  filterQuery(query: MySQLQuery): boolean {
-    if (query.hide) {
-      return false;
->>>>>>> 2a98ac1a
-    }
-    return true;
-  }
-
-<<<<<<< HEAD
+    }
+
     return {
       refId: target.refId,
       datasourceId: this.id,
@@ -139,19 +100,6 @@
   }
 
   annotationQuery(options: any): Promise<AnnotationEvent[]> {
-=======
-  applyTemplateVariables(target: MySQLQuery, scopedVars: ScopedVars): Record<string, any> {
-    const queryModel = new MySQLQueryModel(target, this.templateSrv, scopedVars);
-    return {
-      refId: target.refId,
-      datasourceId: this.id,
-      rawSql: queryModel.render(this.interpolateVariable as any),
-      format: target.format,
-    };
-  }
-
-  async annotationQuery(options: any): Promise<AnnotationEvent[]> {
->>>>>>> 2a98ac1a
     if (!options.annotation.rawQuery) {
       throw new Error('Query missing in annotation definition');
     }
@@ -183,11 +131,7 @@
       .toPromise();
   }
 
-<<<<<<< HEAD
   async metricFindQuery(query: string, optionalOptions: any): Promise<MetricFindValue[]> {
-=======
-  metricFindQuery(query: string, optionalOptions: any): Promise<MetricFindValue[]> {
->>>>>>> 2a98ac1a
     let refId = 'tempvar';
     if (optionalOptions && optionalOptions.variable && optionalOptions.variable.name) {
       refId = optionalOptions.variable.name;
@@ -206,32 +150,11 @@
       format: 'table',
     };
 
-<<<<<<< HEAD
     const rsp = await super
       .query({
         ...optionalOptions, // includes 'range'
         targets: [interpolatedQuery],
       } as DataQueryRequest)
-=======
-    const range = this.timeSrv.timeRange();
-
-    return getBackendSrv()
-      .fetch<BackendDataSourceResponse>({
-        url: '/api/ds/query',
-        method: 'POST',
-        data: {
-          from: range.from.valueOf().toString(),
-          to: range.to.valueOf().toString(),
-          queries: [interpolatedQuery],
-        },
-        requestId: refId,
-      })
-      .pipe(
-        map((rsp) => {
-          return this.responseParser.transformMetricFindResponse(rsp);
-        })
-      )
->>>>>>> 2a98ac1a
       .toPromise();
     if (rsp.data?.length) {
       return frameToMetricFindValue(rsp.data[0]);
@@ -239,15 +162,10 @@
     return [];
   }
 
-<<<<<<< HEAD
   async testDatasource() {
     await getBackendSrv()
-=======
-  testDatasource(): Promise<any> {
-    return getBackendSrv()
->>>>>>> 2a98ac1a
       .fetch({
-        url: '/api/ds/query',
+        url: '/api/tsdb/query',
         method: 'POST',
         data: {
           from: '5m',
@@ -284,12 +202,7 @@
     if ((target.rawSql || '').length > 0) {
       rawSql = target.rawSql;
     } else {
-<<<<<<< HEAD
       rawSql = buildQuery(target);
-=======
-      const query = new MySQLQueryModel(target);
-      rawSql = query.buildQuery();
->>>>>>> 2a98ac1a
     }
 
     rawSql = rawSql.replace('$__', '');
