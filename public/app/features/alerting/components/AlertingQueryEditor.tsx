--- conflicted
+++ resolved
@@ -20,36 +20,14 @@
 }
 
 interface State {
-<<<<<<< HEAD
-  defaultDataSource?: DataSourceApi;
-  panelDataRecord: Record<string, PanelData>;
-=======
   panelDataByRefId: Record<string, PanelData>;
->>>>>>> 282f0e30
 }
 export class AlertingQueryEditor extends PureComponent<Props, State> {
   private runner: AlertingQueryRunner;
 
   constructor(props: Props) {
     super(props);
-<<<<<<< HEAD
-    this.state = {
-      panelDataRecord: {} as Record<string, PanelData>,
-    };
-    this.runner = new AlertingQueryRunner();
-  }
-
-  async componentDidMount() {
-    try {
-      this.runner.get().subscribe((data) => {
-        this.setState({ panelDataRecord: { ...data } });
-      });
-      const defaultDataSource = await getDataSourceSrv().get();
-      this.setState({ defaultDataSource });
-    } catch (error) {
-      console.error(error);
-    }
-=======
+
     this.state = { panelDataByRefId: {} };
     this.runner = new AlertingQueryRunner();
   }
@@ -58,7 +36,6 @@
     this.runner.get().subscribe((data) => {
       this.setState({ panelDataByRefId: data });
     });
->>>>>>> 282f0e30
   }
 
   componentWillUnmount() {
@@ -172,13 +149,13 @@
 
   render() {
     const { value = [] } = this.props;
-    const { panelDataRecord } = this.state;
+    const { panelDataByRefId } = this.state;
     const styles = getStyles(config.theme);
 
     return (
       <div className={styles.container}>
         <AlertingQueryRows
-          data={panelDataRecord}
+          data={panelDataByRefId}
           queries={value}
           onQueriesChange={this.props.onChange}
           onDuplicateQuery={this.onDuplicateQuery}
