import React, { PureComponent, ReactNode } from 'react';
import { DragDropContext, Droppable, DropResult } from 'react-beautiful-dnd';
import {
  DataQuery,
  DataSourceInstanceSettings,
  getDefaultRelativeTimeRange,
  PanelData,
  RelativeTimeRange,
} from '@grafana/data';
import { getDataSourceSrv } from '@grafana/runtime';
import { AlertingQueryWrapper } from './AlertingQueryWrapper';
import { GrafanaQuery } from 'app/types/unified-alerting-dto';
import { RelativeTimeRangePicker } from '@grafana/ui';

interface Props {
  // The query configuration
  queries: GrafanaQuery[];
  data: Record<string, PanelData>;

  // Query editing
  onQueriesChange: (queries: GrafanaQuery[]) => void;
  onDuplicateQuery: (query: GrafanaQuery) => void;
  onRunQueries: () => void;
}

interface State {
  dataPerQuery: Record<string, PanelData>;
}

export class AlertingQueryRows extends PureComponent<Props, State> {
  constructor(props: Props) {
    super(props);

    this.state = { dataPerQuery: {} };
  }

  onRemoveQuery = (query: DataQuery) => {
    this.props.onQueriesChange(this.props.queries.filter((item) => item.model !== query));
  };

<<<<<<< HEAD
  onChangeTimeRange = (timeRange: TimeRange, index: number) => {
=======
  onChangeTimeRange(timeRange: RelativeTimeRange, index: number) {
>>>>>>> 1734610d
    const { queries, onQueriesChange } = this.props;
    onQueriesChange(
      queries.map((item, itemIndex) => {
        if (itemIndex !== index) {
          return item;
        }
        return {
          ...item,
          relativeTimeRange: timeRange,
        };
      })
    );
  };

  onChangeDataSource = (settings: DataSourceInstanceSettings, index: number) => {
    const { queries, onQueriesChange } = this.props;

    onQueriesChange(
      queries.map((item, itemIndex) => {
        if (itemIndex !== index) {
          return item;
        }

        const previous = getDataSourceSrv().getInstanceSettings(item.datasourceUid);

        if (previous?.type === settings.uid) {
          return {
            ...item,
            datasourceUid: settings.uid,
          };
        }

        const { refId, hide } = item.model;

        return {
          ...item,
          datasourceUid: settings.uid,
          model: { refId, hide },
        };
      })
    );
  };

  onChangeQuery = (query: DataQuery, index: number) => {
    const { queries, onQueriesChange } = this.props;

    onQueriesChange(
      queries.map((item, itemIndex) => {
        if (itemIndex !== index) {
          return item;
        }
        return {
          ...item,
          refId: query.refId,
          model: {
            ...item.model,
            ...query,
            datasource: query.datasource!,
          },
        };
      })
    );
  };

  onDragEnd = (result: DropResult) => {
    const { queries, onQueriesChange } = this.props;

    if (!result || !result.destination) {
      return;
    }

    const startIndex = result.source.index;
    const endIndex = result.destination.index;
    if (startIndex === endIndex) {
      return;
    }

    const update = Array.from(queries);
    const [removed] = update.splice(startIndex, 1);
    update.splice(endIndex, 0, removed);
    onQueriesChange(update);
  };

  onDuplicateQuery = (query: DataQuery, source: GrafanaQuery): void => {
    this.props.onDuplicateQuery({
      ...source,
      model: query,
    });
  };

  getDataSourceSettings = (query: GrafanaQuery): DataSourceInstanceSettings | undefined => {
    return getDataSourceSrv().getInstanceSettings(query.datasourceUid);
  };

  render() {
    const { onDuplicateQuery, onRunQueries, queries } = this.props;

    return (
      <DragDropContext onDragEnd={this.onDragEnd}>
        <Droppable droppableId="alerting-queries" direction="vertical">
          {(provided) => {
            return (
              <div ref={provided.innerRef} {...provided.droppableProps}>
                {queries.map((query, index) => {
                  const data = this.props.data ? this.props.data[query.refId] : ({} as PanelData);
                  const dsSettings = this.getDataSourceSettings(query);

                  if (!dsSettings) {
                    return null;
                  }

                  return (
                    <AlertingQueryWrapper
                      index={index}
                      key={`${query.refId}-${index}`}
                      dsSettings={dsSettings}
                      data={data}
<<<<<<< HEAD
                      query={query}
                      onChangeTimeRange={(timeRange) => this.onChangeTimeRange(timeRange, index)}
=======
                      query={query.model}
                      onChange={(query) => this.onChangeQuery(query, index)}
                      renderHeaderExtras={() => this.renderTimePicker(query, index)}
>>>>>>> 1734610d
                      onRemoveQuery={this.onRemoveQuery}
                      queries={queries}
                      onChangeDataSource={this.onChangeDataSource}
                      onDuplicateQuery={onDuplicateQuery}
                      onRunQueries={onRunQueries}
                      onChangeQuery={this.onChangeQuery}
                    />
                  );
                })}
                {provided.placeholder}
              </div>
            );
          }}
        </Droppable>
      </DragDropContext>
    );
  }

  renderTimePicker(query: GrafanaQuery, index: number): ReactNode {
    if (isExpressionQuery(query.model)) {
      return null;
    }

    return (
      <RelativeTimeRangePicker
        timeRange={query.relativeTimeRange ?? getDefaultRelativeTimeRange()}
        onChange={(range) => this.onChangeTimeRange(range, index)}
      />
    );
  }
}<|MERGE_RESOLUTION|>--- conflicted
+++ resolved
@@ -1,16 +1,9 @@
-import React, { PureComponent, ReactNode } from 'react';
+import React, { PureComponent } from 'react';
 import { DragDropContext, Droppable, DropResult } from 'react-beautiful-dnd';
-import {
-  DataQuery,
-  DataSourceInstanceSettings,
-  getDefaultRelativeTimeRange,
-  PanelData,
-  RelativeTimeRange,
-} from '@grafana/data';
+import { DataQuery, DataSourceInstanceSettings, PanelData, RelativeTimeRange } from '@grafana/data';
 import { getDataSourceSrv } from '@grafana/runtime';
 import { AlertingQueryWrapper } from './AlertingQueryWrapper';
 import { GrafanaQuery } from 'app/types/unified-alerting-dto';
-import { RelativeTimeRangePicker } from '@grafana/ui';
 
 interface Props {
   // The query configuration
@@ -38,11 +31,7 @@
     this.props.onQueriesChange(this.props.queries.filter((item) => item.model !== query));
   };
 
-<<<<<<< HEAD
-  onChangeTimeRange = (timeRange: TimeRange, index: number) => {
-=======
-  onChangeTimeRange(timeRange: RelativeTimeRange, index: number) {
->>>>>>> 1734610d
+  onChangeTimeRange = (timeRange: RelativeTimeRange, index: number) => {
     const { queries, onQueriesChange } = this.props;
     onQueriesChange(
       queries.map((item, itemIndex) => {
@@ -160,14 +149,8 @@
                       key={`${query.refId}-${index}`}
                       dsSettings={dsSettings}
                       data={data}
-<<<<<<< HEAD
                       query={query}
                       onChangeTimeRange={(timeRange) => this.onChangeTimeRange(timeRange, index)}
-=======
-                      query={query.model}
-                      onChange={(query) => this.onChangeQuery(query, index)}
-                      renderHeaderExtras={() => this.renderTimePicker(query, index)}
->>>>>>> 1734610d
                       onRemoveQuery={this.onRemoveQuery}
                       queries={queries}
                       onChangeDataSource={this.onChangeDataSource}
@@ -185,17 +168,4 @@
       </DragDropContext>
     );
   }
-
-  renderTimePicker(query: GrafanaQuery, index: number): ReactNode {
-    if (isExpressionQuery(query.model)) {
-      return null;
-    }
-
-    return (
-      <RelativeTimeRangePicker
-        timeRange={query.relativeTimeRange ?? getDefaultRelativeTimeRange()}
-        onChange={(range) => this.onChangeTimeRange(range, index)}
-      />
-    );
-  }
 }