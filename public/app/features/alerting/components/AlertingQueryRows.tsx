import React, { PureComponent } from 'react';
import { DragDropContext, Droppable, DropResult } from 'react-beautiful-dnd';
import { DataQuery, DataSourceInstanceSettings, rangeUtil, PanelData, TimeRange } from '@grafana/data';
import { getDataSourceSrv } from '@grafana/runtime';
import { AlertingQueryWrapper } from './AlertingQueryWrapper';
import { GrafanaQuery } from 'app/types/unified-alerting-dto';

interface Props {
  // The query configuration
  queries: GrafanaQuery[];
  data: Record<string, PanelData>;

  // Query editing
  onQueriesChange: (queries: GrafanaQuery[]) => void;
  onDuplicateQuery: (query: GrafanaQuery) => void;
  onRunQueries: () => void;
}

interface State {
  dataPerQuery: Record<string, PanelData>;
}

export class AlertingQueryRows extends PureComponent<Props, State> {
  constructor(props: Props) {
    super(props);

    this.state = { dataPerQuery: {} };
  }

  onRemoveQuery = (query: DataQuery) => {
    this.props.onQueriesChange(this.props.queries.filter((item) => item.model !== query));
  };

  onChangeTimeRange = (timeRange: TimeRange, index: number) => {
    const { queries, onQueriesChange } = this.props;
    onQueriesChange(
      queries.map((item, itemIndex) => {
        if (itemIndex !== index) {
          return item;
        }
        return {
          ...item,
          relativeTimeRange: rangeUtil.timeRangeToRelative(timeRange),
        };
      })
    );
  };

  onChangeDataSource = (settings: DataSourceInstanceSettings, index: number) => {
    const { queries, onQueriesChange } = this.props;

    onQueriesChange(
      queries.map((item, itemIndex) => {
        if (itemIndex !== index) {
          return item;
        }

        const previous = getDataSourceSrv().getInstanceSettings(item.datasourceUid);

        if (previous?.type === settings.uid) {
          return {
            ...item,
            datasourceUid: settings.uid,
          };
        }

        const { refId, hide } = item.model;

        return {
          ...item,
          datasourceUid: settings.uid,
          model: { refId, hide },
        };
      })
    );
  };

  onChangeQuery = (query: DataQuery, index: number) => {
    const { queries, onQueriesChange } = this.props;

    onQueriesChange(
      queries.map((item, itemIndex) => {
        if (itemIndex !== index) {
          return item;
        }
        return {
          ...item,
          model: {
            ...item.model,
            ...query,
            datasource: query.datasource!,
          },
        };
      })
    );
  };

  onDragEnd = (result: DropResult) => {
    const { queries, onQueriesChange } = this.props;

    if (!result || !result.destination) {
      return;
    }

    const startIndex = result.source.index;
    const endIndex = result.destination.index;
    if (startIndex === endIndex) {
      return;
    }

    const update = Array.from(queries);
    const [removed] = update.splice(startIndex, 1);
    update.splice(endIndex, 0, removed);
    onQueriesChange(update);
  };

  onDuplicateQuery = (query: DataQuery, source: GrafanaQuery): void => {
    this.props.onDuplicateQuery({
      ...source,
      model: query,
    });
  };

  getDataSourceSettings = (query: GrafanaQuery): DataSourceInstanceSettings | undefined => {
    return getDataSourceSrv().getInstanceSettings(query.datasourceUid);
  };

  render() {
    const { onDuplicateQuery, onRunQueries, queries } = this.props;

    return (
      <DragDropContext onDragEnd={this.onDragEnd}>
        <Droppable droppableId="alerting-queries" direction="vertical">
          {(provided) => {
            return (
              <div ref={provided.innerRef} {...provided.droppableProps}>
                {queries.map((query, index) => {
                  const data = this.props.data ? this.props.data[query.refId] : ({} as PanelData);
                  const dsSettings = this.getDataSourceSettings(query);

                  if (!dsSettings) {
                    return null;
                  }

                  return (
                    <AlertingQueryWrapper
                      key={`${query.refId}-${index}`}
                      data={data}
<<<<<<< HEAD
                      dsSettings={dsSettings}
                      index={index}
                      query={query}
=======
                      query={query.model}
                      onChange={(query) => this.onChangeQuery(query, index)}
                      timeRange={
                        !isExpressionQuery(query.model) && query.relativeTimeRange
                          ? rangeUtil.relativeToTimeRange(query.relativeTimeRange)
                          : undefined
                      }
                      onChangeTimeRange={
                        !isExpressionQuery(query.model)
                          ? (timeRange) => this.onChangeTimeRange(timeRange, index)
                          : undefined
                      }
                      onRemoveQuery={this.onRemoveQuery}
                      onAddQuery={(duplicate) => this.onDuplicateQuery(duplicate, query)}
                      onRunQuery={this.props.onRunQueries}
>>>>>>> ff262ed3
                      queries={queries}
                      onChangeDataSource={this.onChangeDataSource}
                      onDuplicateQuery={onDuplicateQuery}
                      onRunQueries={onRunQueries}
                      onChangeTimeRange={this.onChangeTimeRange}
                      onChangeQuery={this.onChangeQuery}
                      onRemoveQuery={this.onRemoveQuery}
                    />
                  );
                })}
                {provided.placeholder}
              </div>
            );
          }}
        </Droppable>
      </DragDropContext>
    );
  }
}<|MERGE_RESOLUTION|>--- conflicted
+++ resolved
@@ -144,36 +144,18 @@
 
                   return (
                     <AlertingQueryWrapper
+                      index={index}
                       key={`${query.refId}-${index}`}
+                      dsSettings={dsSettings}
                       data={data}
-<<<<<<< HEAD
-                      dsSettings={dsSettings}
-                      index={index}
                       query={query}
-=======
-                      query={query.model}
-                      onChange={(query) => this.onChangeQuery(query, index)}
-                      timeRange={
-                        !isExpressionQuery(query.model) && query.relativeTimeRange
-                          ? rangeUtil.relativeToTimeRange(query.relativeTimeRange)
-                          : undefined
-                      }
-                      onChangeTimeRange={
-                        !isExpressionQuery(query.model)
-                          ? (timeRange) => this.onChangeTimeRange(timeRange, index)
-                          : undefined
-                      }
+                      onChangeTimeRange={(timeRange) => this.onChangeTimeRange(timeRange, index)}
                       onRemoveQuery={this.onRemoveQuery}
-                      onAddQuery={(duplicate) => this.onDuplicateQuery(duplicate, query)}
-                      onRunQuery={this.props.onRunQueries}
->>>>>>> ff262ed3
                       queries={queries}
                       onChangeDataSource={this.onChangeDataSource}
                       onDuplicateQuery={onDuplicateQuery}
                       onRunQueries={onRunQueries}
-                      onChangeTimeRange={this.onChangeTimeRange}
                       onChangeQuery={this.onChangeQuery}
-                      onRemoveQuery={this.onRemoveQuery}
                     />
                   );
                 })}
