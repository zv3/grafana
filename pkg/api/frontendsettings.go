--- conflicted
+++ resolved
@@ -268,11 +268,7 @@
 		sort = 6
 	case "bargauge":
 		sort = 7
-<<<<<<< HEAD
-	case "singlestat":
-=======
 	case "piechart":
->>>>>>> 7351645d
 		sort = 8
 	case "text":
 		sort = 9
@@ -281,11 +277,6 @@
 	case "alertlist":
 		sort = 11
 	case "dashlist":
-<<<<<<< HEAD
-		sort = 12
-	case "news":
-=======
->>>>>>> 7351645d
 		sort = 12
 	case "news":
 		sort = 13
