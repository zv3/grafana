--- conflicted
+++ resolved
@@ -375,20 +375,14 @@
 	ImageUploadProvider string
 }
 
-<<<<<<< HEAD
 // Init is necessary to implement registry.Service.
 func (cfg *Cfg) Init() error {
 	return nil
 }
 
-// IsLiveEnabled returns if grafana live should be enabled
-func (cfg Cfg) IsLiveEnabled() bool {
-	return cfg.FeatureToggles["live"]
-=======
 // IsLiveConfigEnabled returns true if live should be able to save configs to SQL tables
 func (cfg Cfg) IsLiveConfigEnabled() bool {
 	return cfg.FeatureToggles["live-config"]
->>>>>>> 79772bcd
 }
 
 // IsNgAlertEnabled returns whether the standalone alerts feature is enabled.
