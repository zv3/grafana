package tsdb

import (
	"context"
	"fmt"

	"github.com/grafana/grafana/pkg/models"
	"github.com/grafana/grafana/pkg/plugins"
	"github.com/grafana/grafana/pkg/registry"
	"github.com/grafana/grafana/pkg/setting"
	"github.com/grafana/grafana/pkg/tsdb/azuremonitor"
	"github.com/grafana/grafana/pkg/tsdb/cloudmonitoring"
	"github.com/grafana/grafana/pkg/tsdb/cloudwatch"
	"github.com/grafana/grafana/pkg/tsdb/elasticsearch"
	"github.com/grafana/grafana/pkg/tsdb/graphite"
	"github.com/grafana/grafana/pkg/tsdb/influxdb"
	"github.com/grafana/grafana/pkg/tsdb/loki"
	"github.com/grafana/grafana/pkg/tsdb/mssql"
	"github.com/grafana/grafana/pkg/tsdb/mysql"
	"github.com/grafana/grafana/pkg/tsdb/opentsdb"
	"github.com/grafana/grafana/pkg/tsdb/postgres"
	"github.com/grafana/grafana/pkg/tsdb/prometheus"
	"github.com/grafana/grafana/pkg/tsdb/tempo"
)

// NewService returns a new Service.
<<<<<<< HEAD
func NewService() *Service {
	return &Service{
=======
func NewService() Service {
	return Service{
		//nolint: staticcheck // plugins.DataPlugin deprecated
>>>>>>> 6e2739a4
		registry: map[string]func(*models.DataSource) (plugins.DataPlugin, error){},
	}
}

func init() {
	svc := NewService()
	registry.Register(&registry.Descriptor{
		Name:     "DataService",
		Instance: svc,
	})
}

// Service handles data requests to data sources.
type Service struct {
	Cfg                    *setting.Cfg                  `inject:""`
	CloudWatchService      *cloudwatch.CloudWatchService `inject:""`
	PostgresService        *postgres.PostgresService     `inject:""`
	CloudMonitoringService *cloudmonitoring.Service      `inject:""`
	AzureMonitorService    *azuremonitor.Service         `inject:""`
	PluginManager          plugins.Manager               `inject:""`

	//nolint: staticcheck // plugins.DataPlugin deprecated
	registry map[string]func(*models.DataSource) (plugins.DataPlugin, error)
}

// Init initialises the service.
func (s *Service) Init() error {
	s.registry["graphite"] = graphite.NewExecutor
	s.registry["opentsdb"] = opentsdb.NewExecutor
	s.registry["prometheus"] = prometheus.NewExecutor
	s.registry["influxdb"] = influxdb.NewExecutor
	s.registry["mssql"] = mssql.NewExecutor
	s.registry["postgres"] = s.PostgresService.NewExecutor
	s.registry["mysql"] = mysql.NewExecutor
	s.registry["elasticsearch"] = elasticsearch.NewExecutor
	s.registry["stackdriver"] = s.CloudMonitoringService.NewExecutor
	s.registry["grafana-azure-monitor-datasource"] = s.AzureMonitorService.NewExecutor
	s.registry["loki"] = loki.NewExecutor
	s.registry["tempo"] = tempo.NewExecutor
	return nil
}

//nolint: staticcheck // plugins.DataPlugin deprecated
func (s *Service) HandleRequest(ctx context.Context, ds *models.DataSource, query plugins.DataQuery) (
	plugins.DataResponse, error) {
	plugin := s.PluginManager.GetDataPlugin(ds.Type)
	if plugin == nil {
		factory, exists := s.registry[ds.Type]
		if !exists {
			return plugins.DataResponse{}, fmt.Errorf(
				"could not find plugin corresponding to data source type: %q", ds.Type)
		}

		var err error
		plugin, err = factory(ds)
		if err != nil {
			return plugins.DataResponse{}, fmt.Errorf("could not instantiate endpoint for data plugin %q: %w",
				ds.Type, err)
		}
	}

	return plugin.DataQuery(ctx, ds, query)
}

// RegisterQueryHandler registers a query handler factory.
// This is only exposed for tests!
//nolint: staticcheck // plugins.DataPlugin deprecated
func (s *Service) RegisterQueryHandler(name string, factory func(*models.DataSource) (plugins.DataPlugin, error)) {
	s.registry[name] = factory
}<|MERGE_RESOLUTION|>--- conflicted
+++ resolved
@@ -24,14 +24,9 @@
 )
 
 // NewService returns a new Service.
-<<<<<<< HEAD
 func NewService() *Service {
 	return &Service{
-=======
-func NewService() Service {
-	return Service{
 		//nolint: staticcheck // plugins.DataPlugin deprecated
->>>>>>> 6e2739a4
 		registry: map[string]func(*models.DataSource) (plugins.DataPlugin, error){},
 	}
 }
