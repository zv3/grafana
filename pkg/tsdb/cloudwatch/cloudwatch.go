package cloudwatch

import (
	"context"
	"fmt"
	"regexp"
	"time"

	"github.com/grafana/grafana-plugin-sdk-go/data"

	"github.com/aws/aws-sdk-go/aws/request"
	"github.com/aws/aws-sdk-go/service/cloudwatch"
	"github.com/aws/aws-sdk-go/service/cloudwatchlogs"
	"github.com/aws/aws-sdk-go/service/cloudwatchlogs/cloudwatchlogsiface"
	"github.com/grafana/grafana/pkg/components/simplejson"
	"github.com/grafana/grafana/pkg/infra/log"
	"github.com/grafana/grafana/pkg/models"
	"github.com/grafana/grafana/pkg/setting"
	"github.com/grafana/grafana/pkg/tsdb"
)

<<<<<<< HEAD
type CloudWatchExecutor struct {
	*models.DataSource

	// clients is our interface to access AWS service-specific API clients
	clients clientCache
}

type DatasourceInfo struct {
=======
type datasourceInfo struct {
>>>>>>> 6b6e4778
	Profile       string
	Region        string
	AuthType      string
	AssumeRoleArn string
	ExternalID    string
	Namespace     string

	AccessKey string
	SecretKey string
}

const cloudWatchTSFormat = "2006-01-02 15:04:05.000"
const defaultRegion = "default"

// Constants also defined in datasource/cloudwatch/datasource.ts
const logIdentifierInternal = "__log__grafana_internal__"
const logStreamIdentifierInternal = "__logstream__grafana_internal__"

<<<<<<< HEAD
func NewCloudWatchExecutor(datasource *models.DataSource) (tsdb.TsdbQueryEndpoint, error) {
	return &CloudWatchExecutor{
		clients: awsCredentialCache,
	}, nil
=======
var plog = log.New("tsdb.cloudwatch")
var aliasFormat = regexp.MustCompile(`\{\{\s*(.+?)\s*\}\}`)

func init() {
	tsdb.RegisterTsdbQueryEndpoint("cloudwatch", newcloudWatchExecutor)
}

func newcloudWatchExecutor(datasource *models.DataSource) (tsdb.TsdbQueryEndpoint, error) {
	e := &cloudWatchExecutor{
		DataSource: datasource,
	}

	dsInfo := e.getDSInfo(defaultRegion)
	defaultLogsClient, err := retrieveLogsClient(dsInfo)
	if err != nil {
		return nil, err
	}
	e.logsClientsByRegion = map[string]*cloudwatchlogs.CloudWatchLogs{
		dsInfo.Region: defaultLogsClient,
		defaultRegion: defaultLogsClient,
	}

	return e, nil
}

// cloudWatchExecutor executes CloudWatch requests.
type cloudWatchExecutor struct {
	*models.DataSource
	ec2Svc  ec2iface.EC2API
	rgtaSvc resourcegroupstaggingapiiface.ResourceGroupsTaggingAPIAPI

	logsClientsByRegion map[string](*cloudwatchlogs.CloudWatchLogs)
	mux                 sync.Mutex
}

func (e *cloudWatchExecutor) getCWClient(region string) (*cloudwatch.CloudWatch, error) {
	datasourceInfo := e.getDSInfo(region)
	cfg, err := getAwsConfig(datasourceInfo)
	if err != nil {
		return nil, err
	}

	sess, err := newSession(cfg)
	if err != nil {
		return nil, err
	}

	client := cloudwatch.New(sess, cfg)

	client.Handlers.Send.PushFront(func(r *request.Request) {
		r.HTTPRequest.Header.Set("User-Agent", fmt.Sprintf("Grafana/%s", setting.BuildVersion))
	})

	return client, nil
>>>>>>> 6b6e4778
}

func (e *cloudWatchExecutor) getCWLogsClient(region string) (*cloudwatchlogs.CloudWatchLogs, error) {
	e.mux.Lock()
	defer e.mux.Unlock()

	if logsClient, ok := e.logsClientsByRegion[region]; ok {
		return logsClient, nil
	}

	dsInfo := e.getDSInfo(region)
	newLogsClient, err := retrieveLogsClient(dsInfo)
	if err != nil {
		return nil, err
	}

	e.logsClientsByRegion[region] = newLogsClient

	return newLogsClient, nil
}

<<<<<<< HEAD
func (e *CloudWatchExecutor) alertQuery(ctx context.Context, logsClient cloudwatchlogsiface.CloudWatchLogsAPI, queryContext *tsdb.TsdbQuery) (*cloudwatchlogs.GetQueryResultsOutput, error) {
=======
func (e *cloudWatchExecutor) alertQuery(ctx context.Context, logsClient *cloudwatchlogs.CloudWatchLogs, queryContext *tsdb.TsdbQuery) (*cloudwatchlogs.GetQueryResultsOutput, error) {
>>>>>>> 6b6e4778
	const maxAttempts = 8
	const pollPeriod = 1000 * time.Millisecond

	queryParams := queryContext.Queries[0].Model
	startQueryOutput, err := e.executeStartQuery(ctx, logsClient, queryParams, queryContext.TimeRange)
	if err != nil {
		return nil, err
	}

	requestParams := simplejson.NewFromAny(map[string]interface{}{
		"region":  queryParams.Get("region").MustString(""),
		"queryId": *startQueryOutput.QueryId,
	})

	ticker := time.NewTicker(pollPeriod)
	defer ticker.Stop()

	attemptCount := 1
	for range ticker.C {
		res, err := e.executeGetQueryResults(ctx, logsClient, requestParams)
		if err != nil {
			return nil, err
		}
		if isTerminated(*res.Status) {
			return res, err
		}
		if attemptCount >= maxAttempts {
			return res, fmt.Errorf("fetching of query results exceeded max number of attempts")
		}

		attemptCount++
	}

	return nil, nil
}

// Query executes a CloudWatch query.
func (e *cloudWatchExecutor) Query(ctx context.Context, dsInfo *models.DataSource, queryContext *tsdb.TsdbQuery) (*tsdb.Response, error) {
	e.DataSource = dsInfo

	/*
		Unlike many other data sources,	with Cloudwatch Logs query requests don't receive the results as the response to the query, but rather
		an ID is first returned. Following this, a client is expected to send requests along with the ID until the status of the query is complete,
		receiving (possibly partial) results each time. For queries made via dashboards and Explore, the logic of making these repeated queries is handled on
		the frontend, but because alerts are executed on the backend the logic needs to be reimplemented here.
	*/
	queryParams := queryContext.Queries[0].Model
	_, fromAlert := queryContext.Headers["FromAlert"]
	isLogAlertQuery := fromAlert && queryParams.Get("queryMode").MustString("") == "Logs"

	if isLogAlertQuery {
		return e.executeLogAlertQuery(ctx, queryContext)
	}

	queryType := queryParams.Get("type").MustString("")

	var err error
	var result *tsdb.Response
	switch queryType {
	case "metricFindQuery":
		result, err = e.executeMetricFindQuery(ctx, queryContext)
	case "annotationQuery":
		result, err = e.executeAnnotationQuery(ctx, queryContext)
	case "logAction":
		result, err = e.executeLogActions(ctx, queryContext)
	case "timeSeriesQuery":
		fallthrough
	default:
		result, err = e.executeTimeSeriesQuery(ctx, queryContext)
	}

	return result, err
}

func (e *cloudWatchExecutor) executeLogAlertQuery(ctx context.Context, queryContext *tsdb.TsdbQuery) (*tsdb.Response, error) {
	queryParams := queryContext.Queries[0].Model
	queryParams.Set("subtype", "StartQuery")
	queryParams.Set("queryString", queryParams.Get("expression").MustString(""))

	region := queryParams.Get("region").MustString(defaultRegion)
	if region == defaultRegion {
		region = e.DataSource.JsonData.Get("defaultRegion").MustString()
		queryParams.Set("region", region)
	}

<<<<<<< HEAD
	logsClient, err := e.clients.logsClient(e.getDsInfo(region))
=======
	logsClient, err := e.getCWLogsClient(region)
>>>>>>> 6b6e4778
	if err != nil {
		return nil, err
	}

	result, err := e.executeStartQuery(ctx, logsClient, queryParams, queryContext.TimeRange)
	if err != nil {
		return nil, err
	}

	queryParams.Set("queryId", *result.QueryId)

	// Get query results
	getQueryResultsOutput, err := e.alertQuery(ctx, logsClient, queryContext)
	if err != nil {
		return nil, err
	}

	dataframe, err := logsResultsToDataframes(getQueryResultsOutput)
	if err != nil {
		return nil, err
	}

	statsGroups := queryParams.Get("statsGroups").MustStringArray()
	if len(statsGroups) > 0 && len(dataframe.Fields) > 0 {
		groupedFrames, err := groupResults(dataframe, statsGroups)
		if err != nil {
			return nil, err
		}

		response := &tsdb.Response{
			Results: make(map[string]*tsdb.QueryResult),
		}

		response.Results["A"] = &tsdb.QueryResult{
			RefId:      "A",
			Dataframes: tsdb.NewDecodedDataFrames(groupedFrames),
		}

		return response, nil
	}

	response := &tsdb.Response{
		Results: map[string]*tsdb.QueryResult{
			"A": {
				RefId:      "A",
				Dataframes: tsdb.NewDecodedDataFrames(data.Frames{dataframe}),
			},
		},
	}
	return response, nil
}

func (e *cloudWatchExecutor) getDSInfo(region string) *datasourceInfo {
	if region == defaultRegion {
		region = e.DataSource.JsonData.Get("defaultRegion").MustString()
	}

	authType := e.DataSource.JsonData.Get("authType").MustString()
	assumeRoleArn := e.DataSource.JsonData.Get("assumeRoleArn").MustString()
	externalID := e.DataSource.JsonData.Get("externalId").MustString()
	decrypted := e.DataSource.DecryptedValues()
	accessKey := decrypted["accessKey"]
	secretKey := decrypted["secretKey"]

	return &datasourceInfo{
		Region:        region,
		Profile:       e.DataSource.Database,
		AuthType:      authType,
		AssumeRoleArn: assumeRoleArn,
		ExternalID:    externalID,
		AccessKey:     accessKey,
		SecretKey:     secretKey,
	}
}

func retrieveLogsClient(dsInfo *datasourceInfo) (*cloudwatchlogs.CloudWatchLogs, error) {
	cfg, err := getAwsConfig(dsInfo)
	if err != nil {
		return nil, err
	}

	sess, err := newSession(cfg)
	if err != nil {
		return nil, err
	}

	client := cloudwatchlogs.New(sess, cfg)

	client.Handlers.Send.PushFront(func(r *request.Request) {
		r.HTTPRequest.Header.Set("User-Agent", fmt.Sprintf("Grafana/%s", setting.BuildVersion))
	})

	return client, nil
}

func isTerminated(queryStatus string) bool {
	return queryStatus == "Complete" || queryStatus == "Cancelled" || queryStatus == "Failed" || queryStatus == "Timeout"
}<|MERGE_RESOLUTION|>--- conflicted
+++ resolved
@@ -19,7 +19,6 @@
 	"github.com/grafana/grafana/pkg/tsdb"
 )
 
-<<<<<<< HEAD
 type CloudWatchExecutor struct {
 	*models.DataSource
 
@@ -28,9 +27,6 @@
 }
 
 type DatasourceInfo struct {
-=======
-type datasourceInfo struct {
->>>>>>> 6b6e4778
 	Profile       string
 	Region        string
 	AuthType      string
@@ -49,67 +45,10 @@
 const logIdentifierInternal = "__log__grafana_internal__"
 const logStreamIdentifierInternal = "__logstream__grafana_internal__"
 
-<<<<<<< HEAD
 func NewCloudWatchExecutor(datasource *models.DataSource) (tsdb.TsdbQueryEndpoint, error) {
 	return &CloudWatchExecutor{
 		clients: awsCredentialCache,
 	}, nil
-=======
-var plog = log.New("tsdb.cloudwatch")
-var aliasFormat = regexp.MustCompile(`\{\{\s*(.+?)\s*\}\}`)
-
-func init() {
-	tsdb.RegisterTsdbQueryEndpoint("cloudwatch", newcloudWatchExecutor)
-}
-
-func newcloudWatchExecutor(datasource *models.DataSource) (tsdb.TsdbQueryEndpoint, error) {
-	e := &cloudWatchExecutor{
-		DataSource: datasource,
-	}
-
-	dsInfo := e.getDSInfo(defaultRegion)
-	defaultLogsClient, err := retrieveLogsClient(dsInfo)
-	if err != nil {
-		return nil, err
-	}
-	e.logsClientsByRegion = map[string]*cloudwatchlogs.CloudWatchLogs{
-		dsInfo.Region: defaultLogsClient,
-		defaultRegion: defaultLogsClient,
-	}
-
-	return e, nil
-}
-
-// cloudWatchExecutor executes CloudWatch requests.
-type cloudWatchExecutor struct {
-	*models.DataSource
-	ec2Svc  ec2iface.EC2API
-	rgtaSvc resourcegroupstaggingapiiface.ResourceGroupsTaggingAPIAPI
-
-	logsClientsByRegion map[string](*cloudwatchlogs.CloudWatchLogs)
-	mux                 sync.Mutex
-}
-
-func (e *cloudWatchExecutor) getCWClient(region string) (*cloudwatch.CloudWatch, error) {
-	datasourceInfo := e.getDSInfo(region)
-	cfg, err := getAwsConfig(datasourceInfo)
-	if err != nil {
-		return nil, err
-	}
-
-	sess, err := newSession(cfg)
-	if err != nil {
-		return nil, err
-	}
-
-	client := cloudwatch.New(sess, cfg)
-
-	client.Handlers.Send.PushFront(func(r *request.Request) {
-		r.HTTPRequest.Header.Set("User-Agent", fmt.Sprintf("Grafana/%s", setting.BuildVersion))
-	})
-
-	return client, nil
->>>>>>> 6b6e4778
 }
 
 func (e *cloudWatchExecutor) getCWLogsClient(region string) (*cloudwatchlogs.CloudWatchLogs, error) {
@@ -131,11 +70,7 @@
 	return newLogsClient, nil
 }
 
-<<<<<<< HEAD
 func (e *CloudWatchExecutor) alertQuery(ctx context.Context, logsClient cloudwatchlogsiface.CloudWatchLogsAPI, queryContext *tsdb.TsdbQuery) (*cloudwatchlogs.GetQueryResultsOutput, error) {
-=======
-func (e *cloudWatchExecutor) alertQuery(ctx context.Context, logsClient *cloudwatchlogs.CloudWatchLogs, queryContext *tsdb.TsdbQuery) (*cloudwatchlogs.GetQueryResultsOutput, error) {
->>>>>>> 6b6e4778
 	const maxAttempts = 8
 	const pollPeriod = 1000 * time.Millisecond
 
@@ -221,11 +156,7 @@
 		queryParams.Set("region", region)
 	}
 
-<<<<<<< HEAD
 	logsClient, err := e.clients.logsClient(e.getDsInfo(region))
-=======
-	logsClient, err := e.getCWLogsClient(region)
->>>>>>> 6b6e4778
 	if err != nil {
 		return nil, err
 	}
