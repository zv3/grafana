--- conflicted
+++ resolved
@@ -233,48 +233,6 @@
 ---
 kind: pipeline
 type: docker
-<<<<<<< HEAD
-name: windows-pr
-
-platform:
-  os: windows
-  arch: amd64
-  version: 1809
-
-steps:
-- name: identify-runner
-  image: mcr.microsoft.com/windows:1809
-  commands:
-  - echo $env:DRONE_RUNNER_NAME
-
-- name: initialize
-  image: grafana/ci-wix:0.1.1
-  commands:
-  - git config --system core.autocrlf false
-  - git reset --hard
-  - git config -l
-  - dos2unix pkg/plugins/testdata/behind-feature-flag/gel/plugin.json
-  - git status
-  - $$ProgressPreference = "SilentlyContinue"
-  - Invoke-WebRequest https://grafana-downloads.storage.googleapis.com/grafana-build-pipeline/v0.5.22/windows/grabpl.exe -OutFile grabpl.exe
-
-- name: test-backend
-  image: grafana/ci-build-windows:0.1.6
-  commands:
-  - .\grabpl test-backend
-  - .\grabpl integration-tests
-  depends_on:
-  - initialize
-
-trigger:
-  event:
-  - pull_request
-
----
-kind: pipeline
-type: docker
-=======
->>>>>>> ba12a6a4
 name: build-master
 
 platform:
